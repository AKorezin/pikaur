import platform
import sys
import os
from tempfile import NamedTemporaryFile
from functools import reduce

from .args import reconstruct_args
from .aur import find_aur_packages
from .aur_deps import find_aur_deps
from .i18n import _
from .pacman import (
    find_repo_packages, PackageDB, OFFICIAL_REPOS, PacmanConfig,
)
from .package_update import PackageUpdate, get_remote_package_version
from .exceptions import (
    PackagesNotFoundInAUR, DependencyVersionMismatch,
    BuildError, CloneError, DependencyError, DependencyNotBuiltYet,
)
from .build import (
    SrcInfo,
    clone_pkgbuilds_git_repos,
)
from .pprint import (
    color_line, bold_line,
    pretty_format_sysupgrade, pretty_format_upgradeable,
    print_not_found_packages,
)
from .core import (
    SingleTaskExecutor, CmdTaskWorker,
    interactive_spawn, remove_dir,
)
from .conflicts import (
    check_conflicts, check_replacements,
)
from .prompt import (
    ask_to_continue, retry_interactive_command,
    retry_interactive_command_or_exit,
)


def get_editor():
    editor = os.environ.get('VISUAL') or os.environ.get('EDITOR')
    if editor:
        editor = editor.split(' ')
        return editor
    for editor in ('vim', 'nano', 'mcedit', 'edit'):
        result = SingleTaskExecutor(
            CmdTaskWorker(['which', editor])
        ).execute()
        if result.return_code == 0:
            return [editor, ]
    print(
        '{} {}'.format(
            color_line('error:', 9),
            _("no editor found. Try setting $VISUAL or $EDITOR.")
        )
    )
    if not ask_to_continue(_("Do you want to proceed without editing?")):
        sys.exit(2)
    return None


def exclude_ignored_packages(package_names, args):
    excluded_pkgs = []
    for ignored_pkg in (args.ignore or []) + PacmanConfig().options.get('IgnorePkg', []):
        if ignored_pkg in package_names:
            package_names.remove(ignored_pkg)
            excluded_pkgs.append(ignored_pkg)
    return excluded_pkgs


def manual_package_selection(text):
    selected_packages = []
    with NamedTemporaryFile() as tmp_file:
        with open(tmp_file.name, 'w') as write_file:
            write_file.write(text)
        interactive_spawn(
            get_editor() + [tmp_file.name, ]
        )
        with open(tmp_file.name, 'r') as read_file:
            for line in read_file.readlines():
                line = line.lstrip()
                if not line:
                    continue
                if not line.startswith('::') and not line.startswith('#'):
                    pkg_name = line.split()[0]
                    if '/' in pkg_name:
                        pkg_name = pkg_name.split('/')[1]
                    selected_packages.append(pkg_name)
    return selected_packages


class InstallPackagesCLI():

    args = None
    repo_packages = None
    repo_packages_names = None  # @TODO: remove me
    aur_packages_names = None
    aur_deps_names = None
    package_builds = None
    aur_packages_conflicts = None
    repo_packages_conflicts = None
    failed_to_build = None
    transactions = None
    REPO = 'repo'
    AUR = 'aur'

    def __init__(self, args, packages=None):
        self.args = args

        packages = packages or args.positional
        self.exclude_ignored_packages(packages)
        if not packages:
            print('{} {}'.format(
                color_line('::', 10),
                _("Nothing to do."),
            ))
            return
        self.find_packages(packages)

        self.install_prompt()

        self.get_package_builds()
        # @TODO: ask to install optdepends (?)
        if not args.downloadonly:
            self.ask_about_package_conflicts()
            self.ask_about_package_replacements()
        self.review_build_files()

        # get sudo for further questions (command should do nothing):
        interactive_spawn(['sudo', 'pacman', '-T'])

        self.build_packages()

        self.remove_repo_packages_conflicts()
        self.install_repo_packages()
        if not args.downloadonly:
            self.remove_aur_packages_conflicts()
            self.install_new_aur_deps()
            self.install_aur_packages()

        # save git hash of last sucessfully installed package
        if self.package_builds:
            for package_build in self.package_builds.values():
                if package_build.built_package_path:
                    package_build.update_last_installed_file()
                    remove_dir(package_build.build_dir)

        if self.failed_to_build:
            print('\n'.join(
                [color_line(_("Failed to build following packages:"), 9), ] +
                self.failed_to_build
            ))

    @property
    def all_aur_packages_names(self):
        return self.aur_packages_names + self.aur_deps_names

    def exclude_ignored_packages(self, packages):
        excluded_packages = exclude_ignored_packages(packages, self.args)
        for package_name in excluded_packages:
            current = PackageDB.get_local_dict().get(package_name)
            current_version = current.version if current else ''
            new_version = get_remote_package_version(package_name)
            print('{} {}'.format(
                color_line('::', 11),
                _("Ignoring package {}").format(
                    pretty_format_upgradeable(
                        [PackageUpdate(
                            Name=package_name,
                            Current_Version=current_version,
                            New_Version=new_version or ''
                        )],
                        template=(
                            "{pkg_name} ({current_version} => {new_version})"
                            if current_version else
                            "{pkg_name} {new_version}"
                        )
                    ))
            ))

    def find_packages(self, packages):
<<<<<<< HEAD
        print(_("resolving dependencies..."))
        self.repo_packages_names, self.aur_packages_names = find_repo_packages(
=======
        print("resolving dependencies...")
        self.repo_packages, self.aur_packages_names = find_repo_packages(
>>>>>>> 28200b50
            packages
        )
        self.repo_packages_names = [pkg.name for pkg in self.repo_packages]
        try:
            self.aur_deps_names = find_aur_deps(self.aur_packages_names)
        except PackagesNotFoundInAUR as exc:
            if exc.wanted_by:
                print("{} {}".format(
                    color_line(':: error:', 9),
                    bold_line(
                        _("Dependencies missing for {}").format(exc.wanted_by))
                ))
            print_not_found_packages(exc.packages)
            sys.exit(1)
        except DependencyVersionMismatch as exc:
            print(color_line(_("Version mismatch:"), 11))
            print(_("{what} depends on: '{dep}'\n found in '{location}': '{version}'").format(
                what=bold_line(exc.who_depends),
                dep=exc.dependency_line,
                location=exc.location,
                version=exc.version_found,
            ))
            sys.exit(1)

    def _get_repo_pkgs_updates(self):
        local_pkgs = PackageDB.get_local_dict()
        repo_packages_updates = []
        thirdparty_repo_packages_updates = []
        for repo_pkg in self.repo_packages:
            pkg_name = repo_pkg.name
            local_pkg = local_pkgs.get(pkg_name)
            pkg = PackageUpdate(
                Name=pkg_name,
                Current_Version=local_pkg.version if local_pkg else ' ',
                New_Version=repo_pkg.version,
                Description=repo_pkg.desc,
                Repository=repo_pkg.db.name
            )
            if repo_pkg.db.name in OFFICIAL_REPOS:
                repo_packages_updates.append(pkg)
            else:
                thirdparty_repo_packages_updates.append(pkg)
        return repo_packages_updates, thirdparty_repo_packages_updates

    def _get_aur_updates(self):
        local_pkgs = PackageDB.get_local_dict()
        aur_pkgs = {
            aur_pkg.name: aur_pkg
            for aur_pkg in find_aur_packages(
                self.aur_packages_names
            )[0]
        }
        aur_updates = []
        for pkg_name in self.aur_packages_names:
            aur_pkg = aur_pkgs[pkg_name]
            local_pkg = local_pkgs.get(pkg_name)
            aur_updates.append(PackageUpdate(
                Name=pkg_name,
                Current_Version=local_pkg.version if local_pkg else ' ',
                New_Version=aur_pkg.version,
                Description=aur_pkg.desc
            ))
        return aur_updates

    def _get_aur_deps(self):
        local_pkgs = PackageDB.get_local_dict()
        aur_pkgs = {
            aur_pkg.name: aur_pkg
            for aur_pkg in find_aur_packages(
                self.aur_deps_names
            )[0]
        }
        aur_deps = []
        for pkg_name in self.aur_deps_names:
            aur_pkg = aur_pkgs[pkg_name]
            local_pkg = local_pkgs.get(pkg_name)
            aur_deps.append(PackageUpdate(
                Name=pkg_name,
                Current_Version=local_pkg.version if local_pkg else ' ',
                New_Version=aur_pkg.version,
                Description=aur_pkg.desc
            ))
        return aur_deps

    def install_prompt(self):
        repo_packages_updates, thirdparty_repo_packages_updates = \
            self._get_repo_pkgs_updates()
        aur_updates = self._get_aur_updates()
        aur_deps = self._get_aur_deps()

        def _print_sysupgrade(verbose=False):
            print(pretty_format_sysupgrade(
                repo_packages_updates, thirdparty_repo_packages_updates,
                aur_updates, aur_deps,
                verbose=verbose
            ))

        def _confirm_sysupgrade(verbose=False):
            _print_sysupgrade(verbose=verbose)
            answer = input('{} {}\n{} {}\n> '.format(
                color_line('::', 12),
                bold_line(_("Proceed with installation? [Y/n]")),
                color_line('::', 12),
                bold_line(_("[v]iew package detail   [m]anually select packages"))
            ))
            return answer

        if self.args.noconfirm:
            _print_sysupgrade()
            return
        answer = None
        while True:
            if answer is None:
                answer = _confirm_sysupgrade()
            if answer:
                letter = answer.lower()[0]
                if letter == _("y"):
                    break
                elif letter == _("v"):
                    answer = _confirm_sysupgrade(verbose=True)
                elif letter == _("m"):
                    print()
                    packages = manual_package_selection(
                        text=pretty_format_sysupgrade(
                            repo_packages_updates, thirdparty_repo_packages_updates,
                            aur_updates,
                            color=False
                        )
                    )
                    self.find_packages(packages)
                    self.install_prompt()
                    break
                else:
                    sys.exit(1)
            else:
                break

    def get_package_builds(self):
        if not self.all_aur_packages_names:
            self.package_builds = []
            return
        while self.all_aur_packages_names:
            try:
                self.package_builds = clone_pkgbuilds_git_repos(self.all_aur_packages_names)
                break
            except CloneError as err:
                package_build = err.build
                print(color_line((
                    _("Can't clone '{name}' in '{path}' from AUR:")
                    if package_build.clone else
                    _("Can't pull '{name}' in '{path}' from AUR:")).format(
                        name=package_build.package_name,
                        path=package_build.repo_path
                    ), 9))
                print(err.result)
                if self.args.noconfirm:
                    answer = _("a")
                else:
                    answer = input('{} {}\n{}\n{}\n{}\n{}\n> '.format(
                        color_line('::', 11),
                        _("Try recovering?"),
                        _("[c] git checkout -- '*'"),
                        # _("[c] git checkout -- '*' ; git clean -f -d -x"),
                        _("[r] remove dir and clone again"),
                        _("[s] skip this package"),
                        _("[a] abort"),
                        ))
                answer = answer.lower()[0]
                if answer == _("c"):
                    package_build.git_reset_changed()
                elif answer == _("r"):
                    remove_dir(package_build.repo_path)
                elif answer == _("s"):
                    if package_build.package_name in self.aur_packages_names:
                        self.aur_packages_names.remove(package_build.package_name)
                    else:
                        self.aur_deps_names.remove(package_build.package_name)
                else:
                    sys.exit(1)

    def ask_to_continue(self, text=None, default_yes=True):
        return ask_to_continue(text, default_yes, args=self.args)

    def ask_about_package_conflicts(self):
        print('looking for conflicting packages...')
        conflict_result = check_conflicts(
            self.repo_packages, self.aur_packages_names
        )
        if not conflict_result:
            self.aur_packages_conflicts = []
            self.repo_packages_conflicts = []
            return
        all_new_packages_names = self.repo_packages_names + self.aur_packages_names
        for new_pkg_name, new_pkg_conflicts in conflict_result.items():
            for pkg_conflict in new_pkg_conflicts:
                if pkg_conflict in all_new_packages_names:
                    print(color_line(
                        _("New packages '{new}' and '{other}' are in conflict.").format(
                            new=new_pkg_name, other=pkg_conflict),
                        9))
                    sys.exit(1)
        for new_pkg_name, new_pkg_conflicts in conflict_result.items():
            for pkg_conflict in new_pkg_conflicts:
                print('{} {}'.format(
                    color_line(_("warning:"), 11),
                    _("New package '{new}' conflicts with installed '{installed}'.").format(
                        new=new_pkg_name, installed=pkg_conflict)
                ))
                answer = self.ask_to_continue('{} {}'.format(
                    color_line('::', 11),
                    _("Do you want to remove '{installed}'?").format(installed=pkg_conflict)
                ), default_yes=False)
                if not answer:
                    sys.exit(1)
        self.aur_packages_conflicts = list(set(reduce(
            lambda x, y: x+y,
            [
                conflicts
                for pkg_name, conflicts in conflict_result.items()
                if pkg_name in self.aur_packages_names
            ],
            []
        )))
        self.repo_packages_conflicts = list(set(reduce(
            lambda x, y: x+y,
            [
                conflicts
                for pkg_name, conflicts in conflict_result.items()
                if pkg_name in self.repo_packages_names
            ],
            []
        )))

    def ask_about_package_replacements(self):
        package_replacements = check_replacements()
        for repo_pkg_name, installed_pkgs_names in package_replacements.items():
            for installed_pkg_name in installed_pkgs_names:
                if self.ask_to_continue(
                        '{} {}'.format(
                            color_line('::', 11),
                            _("New package '{new}' replaces installed '{installed}' "
                              "Proceed?").format(
                                  new=bold_line(repo_pkg_name),
                                  installed=bold_line(installed_pkg_name))
                        )
                ):
                    self.repo_packages_names.append(repo_pkg_name)
                    self.repo_packages_conflicts.append(installed_pkg_name)

    def ask_to_edit_file(self, filename, package_build):
        if self.args.noedit or self.args.noconfirm:
            print('{} {}'.format(
                color_line('::', 11),
                _("Skipping review of {file} for {name} package ({flag})").format(
                    file=filename,
                    name=package_build.package_name,
                    flag=(self.args.noedit and '--noedit') or
                    (self.args.noconfirm and '--noconfirm')),
            ))
            return False
        if self.ask_to_continue(
                _("Do you want to {edit} {file} for {name} package?").format(
                    edit=bold_line(_("edit")),
                    file=filename,
                    name=bold_line(package_build.package_name),
                ),
                default_yes=not package_build.is_installed
        ):
            interactive_spawn(
                get_editor() + [
                    os.path.join(
                        package_build.repo_path,
                        filename
                    )
                ]
            )
            return True
        return False

    def review_build_files(self):
        for pkg_name in self.all_aur_packages_names:
            repo_status = self.package_builds[pkg_name]
            if self.args.needed and repo_status.version_already_installed:
                print(
                    '{} {}'.format(
                        color_line(_("warning:"), 11),
                        _("{name} is up to date -- skipping").format(name=pkg_name)))
                return
            if repo_status.build_files_updated and not self.args.noconfirm:
                if self.ask_to_continue(
                        _("Do you want to see build files {diff} for {name} package?").format(
                            diff=bold_line(_("diff")),
                            name=bold_line(pkg_name)
                        )
                ):
                    interactive_spawn([
                        'git',
                        '-C',
                        repo_status.repo_path,
                        'diff',
                        repo_status.last_installed_hash,
                        repo_status.current_hash,
                    ])
            src_info = SrcInfo(repo_status.repo_path, pkg_name)

            if get_editor():
                if self.ask_to_edit_file('PKGBUILD', repo_status):
                    src_info.regenerate()
                    # @TODO: recompute AUR deps
                install_file_name = src_info.get_install_script()
                if install_file_name:
                    self.ask_to_edit_file(install_file_name, repo_status)

            arch = platform.machine()
            supported_archs = src_info.get_values('arch')
            if supported_archs and (
                    'any' not in supported_archs
            ) and (
                arch not in supported_archs
            ):
                print("{} {}".format(
                    color_line(':: error:', 9),
                    _("{name} can't be built on the current arch ({arch}). "
                      "Supported: {suparch}").format(
                          name=bold_line(pkg_name),
                          arch=arch,
                          suparch=', '.join(supported_archs))
                ))
                sys.exit(1)

    def build_packages(self):
        failed_to_build = []
        deps_fails_counter = {}
        packages_to_be_built = self.all_aur_packages_names[:]
        index = 0
        while packages_to_be_built:
            if index >= len(packages_to_be_built):
                index = 0

            pkg_name = packages_to_be_built[index]
            repo_status = self.package_builds[pkg_name]
            if self.args.needed and repo_status.already_installed:
                packages_to_be_built.remove(pkg_name)
                continue

            try:
                repo_status.build(self.args, self.package_builds)
            except (BuildError, DependencyError) as exc:
                print(exc)
                print(color_line(_("Can't build '{name}'.").format(name=pkg_name), 9))
                failed_to_build.append(pkg_name)
                # if not self.ask_to_continue():
                #     sys.exit(1)
                packages_to_be_built.remove(pkg_name)
            except DependencyNotBuiltYet:
                index += 1
                deps_fails_counter.setdefault(pkg_name, 0)
                deps_fails_counter[pkg_name] += 1
                if deps_fails_counter[pkg_name] > len(self.all_aur_packages_names):
                    print('{} {}'.format(
                        color_line(":: " + _("error:"), 9),
                        _("Dependency cycle detected between {}").format(deps_fails_counter)
                    ))
                    sys.exit(1)
            else:
                packages_to_be_built.remove(pkg_name)

        self.failed_to_build = failed_to_build

    def _remove_packages(self, packages_to_be_removed):
        # pylint: disable=no-self-use
        if packages_to_be_removed:
            retry_interactive_command_or_exit(
                [
                    'sudo',
                    'pacman',
                    # '-Rs',  # @TODO: manually remove dependencies of conflicting packages,
                    # but excluding already built AUR packages from that list.
                    '-R',
                    '--noconfirm',
                ] + packages_to_be_removed,
            )

    def _install_repo_packages(self, packages_to_be_installed):
        if self.repo_packages_names:
            if not retry_interactive_command(
                    [
                        'sudo',
                        'pacman',
                        '--sync',
                        '--noconfirm',
                    ] + reconstruct_args(self.args, ignore_args=[
                        'sync',
                        'noconfirm',
                        'sysupgrade',
                        'refresh',
                        'ignore',
                    ]) + packages_to_be_installed,
            ):
                if not self.ask_to_continue(default_yes=False):
                    self.revert_repo_transaction()
                    sys.exit(1)

    def _save_transaction(self, target, removed=None, installed=None):
        if not self.transactions:
            self.transactions = {}
        target_transaction = self.transactions.setdefault(target, {})
        if removed:
            for pkg_name in removed:
                target_transaction.setdefault('removed', []).append(pkg_name)
        if installed:
            for pkg_name in installed:
                target_transaction.setdefault('installed', []).append(pkg_name)

    def save_repo_transaction(self, removed=None, installed=None):
        return self._save_transaction(
            self.REPO, removed=removed, installed=installed
        )

    def save_aur_transaction(self, removed=None, installed=None):
        return self._save_transaction(
            self.AUR, removed=removed, installed=installed
        )

    def _revert_transaction(self, target):
        if not self.transactions:
            return
        target_transaction = self.transactions.get(target)
        if not target_transaction:
            return
        print('{} {}'.format(
            color_line('::', 9),
            _("Reverting {target} transaction...").format(target=target)
        ))
        removed = target_transaction.get('removed')
        installed = target_transaction.get('installed')
        if removed:
            pass  # install back
        if installed:
            self._remove_packages(installed)

    def revert_repo_transaction(self):
        self._revert_transaction(self.REPO)

    def revert_aur_transaction(self):
        self._revert_transaction(self.AUR)

    def _remove_conflicting_packages(self, packages_to_be_removed):
        # pylint: disable=no-self-use
        if packages_to_be_removed:
            retry_interactive_command_or_exit(
                [
                    'sudo',
                    'pacman',
                    # '-Rs',  # @TODO: manually remove dependencies of conflicting packages,
                    # but excluding already built AUR packages from that list.
                    '-R',
                    '--noconfirm',
                    '--nodeps',
                    '--nodeps',
                ] + packages_to_be_removed,
            )

    def remove_repo_packages_conflicts(self):
        self._remove_conflicting_packages(self.repo_packages_conflicts)
        self.save_repo_transaction(removed=self.repo_packages_conflicts)

    def remove_aur_packages_conflicts(self):
        self._remove_conflicting_packages(self.aur_packages_conflicts)
        self.save_aur_transaction(removed=self.aur_packages_conflicts)

    def install_repo_packages(self):
        self._install_repo_packages(self.repo_packages_names)
        self.save_repo_transaction(self.repo_packages_names)

    def install_new_aur_deps(self):
        new_aur_deps_to_install = [
            self.package_builds[pkg_name].built_package_path
            for pkg_name in self.aur_deps_names
            if self.package_builds[pkg_name].built_package_path
        ]
        if new_aur_deps_to_install:
            if not retry_interactive_command(
                    [
                        'sudo',
                        'pacman',
                        '--upgrade',
                        '--asdeps',
                        '--noconfirm',
                    ] + reconstruct_args(self.args, ignore_args=[
                        'upgrade',
                        'asdeps',
                        'noconfirm',
                        'sync',
                        'sysupgrade',
                        'refresh',
                        'ignore',
                    ]) + new_aur_deps_to_install,
            ):
                if not self.ask_to_continue(default_yes=False):
                    self.revert_aur_transaction()
                    sys.exit(1)
            self.save_aur_transaction(new_aur_deps_to_install)

    def install_aur_packages(self):
        aur_packages_to_install = [
            self.package_builds[pkg_name].built_package_path
            for pkg_name in self.aur_packages_names
            if self.package_builds[pkg_name].built_package_path
        ]
        if aur_packages_to_install:
            if not retry_interactive_command(
                    [
                        'sudo',
                        'pacman',
                        '--upgrade',
                        '--noconfirm',
                    ] + reconstruct_args(self.args, ignore_args=[
                        'upgrade',
                        'noconfirm',
                        'sync',
                        'sysupgrade',
                        'refresh',
                        'ignore',
                    ]) + aur_packages_to_install,
            ):
                if not self.ask_to_continue(default_yes=False):
                    self.revert_aur_transaction()
                    sys.exit(1)
            self.save_aur_transaction(aur_packages_to_install)<|MERGE_RESOLUTION|>--- conflicted
+++ resolved
@@ -180,13 +180,8 @@
             ))
 
     def find_packages(self, packages):
-<<<<<<< HEAD
         print(_("resolving dependencies..."))
-        self.repo_packages_names, self.aur_packages_names = find_repo_packages(
-=======
-        print("resolving dependencies...")
         self.repo_packages, self.aur_packages_names = find_repo_packages(
->>>>>>> 28200b50
             packages
         )
         self.repo_packages_names = [pkg.name for pkg in self.repo_packages]
